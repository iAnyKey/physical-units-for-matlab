[submodule ".tests/alertChecking"]
	path = .tests/alertChecking
	url = https://github.com/sky-s/alert-checking
	branch = master
[submodule ".tests/fig"]
	path = .tests/fig
<<<<<<< HEAD
	url = https://github.com/sky-s/fig
[submodule ".tests/randx"]
	path = .tests/randx
	url = https://github.com/sky-s/fig
=======
	url = https://github.com/sky-s/fig
>>>>>>> eeb77d48
<|MERGE_RESOLUTION|>--- conflicted
+++ resolved
@@ -4,11 +4,8 @@
 	branch = master
 [submodule ".tests/fig"]
 	path = .tests/fig
-<<<<<<< HEAD
 	url = https://github.com/sky-s/fig
+#FIXME: there is an issue on checkout-action on github, which ignores submodule removal and requires path for removed one: https://github.com/actions/checkout/issues/354. Thus we need to keep .tests/randx forlder occupied with something
 [submodule ".tests/randx"]
 	path = .tests/randx
-	url = https://github.com/sky-s/fig
-=======
-	url = https://github.com/sky-s/fig
->>>>>>> eeb77d48
+	url = https://github.com/sky-s/fig