% A general test script for physical units plotting.
%   <a href="matlab:runtests('testScript_plotting')">run tests</a>

% Set up by clearing class
close all
clear classes
clear all

displayUnits = {'ft','lb','rpm'};
sqrt(u.acre)
a = 1:50;
b = u.rpm*(5:5:600);
c = u.kg*(1:50);
d = u.Pa*(5:3:20);

T = table;
T.a = a(:);
T.b = b(1:50)';
T.c = c';
T.d = u.Pa*rand(50,1);

%% line
figure
line(a,a*u.ft) 
ylabel('length');
assert(axishasunits(0,'ft'))

%% line into ax
figure
ax = gca;
line(ax,a,a*u.ft);
assert(axishasunits(0,'ft'))

%% line2
figure 
line(gca,'XData',a*u.acre,'YData',sqrt(a*u.acre),'LineWidth',7)
xlabel('area')
ylabel('length')
assert(axishasunits('acre','ft'))%FIXME: sqrt(a*u.acre) results in m instead of ft

%% histogram
r = u.R*(25 + 5*randn([1e4,1]));
figure
histogram(r);
xlabel temp
assert(axishasunits('R'))

% historgram (2)
figure
histogram(r,'BinWidth',u.R*.5,'BinLimits',u.R*[15 50])
xlabel temperature
assert(axishasunits('R'));

% histogram (3)
figure
histogram(r/u.m,u.R/u.m*(10:20))
xlabel temp/length
assert(axishasunits(1))

%% histogram2
x = randn(1000,1)*u.kg;
y = randn(1000,1)*u.m;
Xedges = [-Inf -2:0.4:2 Inf]*u.kg;
Yedges = [-Inf -2:0.4:2 Inf]*u.m;
figure
histogram2(x,y,Xedges,Yedges);
% nbins = 5;
% h = histogram2(x,y,nbins);
xlabel mass
ylabel length
assert(axishasunits('kg','m'))

%% plot (1)
% note: variable a has no units.
figure
plot(a,c);
ylabel mass
assert(axishasunits(0,1));

%% plot (2)
figure
plot(c,a);
xlabel mass
assert(axishasunits(1,0));

%% plot (3)
figure
plot(c)
assert(axishasunits(0,1))

%% plot (4)
shoulderror('DimVar:incompatibleUnits',@() plot(a,c,c,a));

%% plot (5)
figure
plot(b',(b').^2,'-ok');
xlabel rpm
ylabel rpm²

%% plot (6)
shoulderror('DimVar:incompatibleUnits','plot',...
    a,a.^2*u.km,'-k',a/2,a,'or','LineStyle',':','Color','m','LineWidth',2);

%% plot (7)
figure
h = plot(b,b.^2,'-k',b/2,b.^2/.4,'or',...
    'LineStyle',':','Color','m','LineWidth',2);
xlabel rpm
ylabel rpm2
assert(all(h(1).XData == h(2).XData*2))

%% plot (8)
figure
plot(b,b.^2,'LineWidth',2);
xlabel rpm
ylabel rpm2
assert(axishasunits('rpm',1))

%% plot (9)
figure
plot(b,b.^2,'LineStyle','--');
xlabel rpm
ylabel rpm2
assert(axishasunits('rpm',1))

%% plot (10)
figure
plot(b,b.^2,'LineWidth',2,'LineStyle',':'); 
xlabel rpm
ylabel rpm2
assert(axishasunits('rpm',1))

%% plot3 (1)
figure
plot3(a,a*u.m,a.^2,'o');
ylabel length
assert(axishasunits(0,'m',0))

%% plot3 (2)
figure
plot3(scd(c,'lb_m'),a*u.m,c.*a,'o');
xlabel mass; ylabel length; zlabel mass
assert(axishasunits('lb_m','m','kg'))

%% plot3 (3)
figure
plot3(b,b.^2,sqrt(b),'-k',...
    b/2,4*b.^2,sqrt(b),'or','LineStyle',':','Color','m')
xlabel rpm
ylabel rpm2
zlabel sqrt(rpm)

%% plot3 (4)
figure
plot3(c,a*u.m,c.*a,'LineStyle',':') 
xlabel mass; ylabel length; zlabel mass
assert(axishasunits(1,1,1))

%% plot3 (5)
figure
plot3(gca,c,a*u.m,c.*a,'LineWidth',2)
xlabel mass; ylabel length; zlabel mass
assert(axishasunits('kg','m','kg'))

%% plot3 (6)
shoulderror('DimVar:incompatibleUnits','plot3',a,a.^2,sqrt(a),'-k',...
    a/2*u.m,4*a.^2,sqrt(a),'or','LineStyle',':','Color','m');

shoulderror('DimVar:incompatibleUnits','plot3',a*u.m,a.^2,sqrt(a),'-k',...
    a/2,4*a.^2,sqrt(a),'or','LineStyle',':','Color','m');

%% plotting with wrong scd
% make sure plot doesn't look at wrong scd and instead gets from displayunits
plot3(scd(c,'hp'),scd(a*u.m,'K'),scd(c.*a,'lb_m'),'LineStyle',':') 
xlabel mass; ylabel length; zlabel mass
assert(axishasunits('kg','m','lb_m'))

%% fill (1)
figure
t = (1/16:1/8:1)'*2*pi;
x = cos(t)*u.cm;
y = sin(t)*u.kg;
fill(x,y,'r')
xlabel length
ylabel mass
assert(axishasunits('cm','kg',0));

%% fill (2)
X = [0 1 1 2; 1 1 2 2; 0 0 1 1];
Y = [1 1 1 1; 1 0 1 0; 0 0 0 0];
Z = [1 1 1 1; 1 0 1 0; 0 0 0 0]*u.kW;
C = [0.5000 1.0000 1.0000 0.5000;
     1.0000 0.5000 0.5000 0.1667;
     0.3330 0.3330 0.5000 0.5000];

figure
fill3(X,Y,Z,C)
zlabel power
assert(axishasunits(0,0,'kW'))

%% patch
x = [1 2 1]; y = [3 4 5]; z = [9 8 2];
figure
patch(x*u.m,y,'b')
xlabel length
assert(axishasunits('m'))

% patch (2)
figure
patch(x,y*u.kgf,'b')
ylabel force
assert(axishasunits(0,'kgf'))

% patch (3)
figure
patch(x*u.kg,y*u.m,scd(z*u.kW/u.kg,'kW/kg'),[.1 .4 .9])
xlabel mass
ylabel length
zlabel powerpermass
view(3)
assert(axishasunits('kg','m','kW/kg'))

% patch (4)
figure
patch('XData',x,'YData',y*u.kW,'ZData',z*u.kgf)
ylabel power
zlabel force
view(3)
assert(axishasunits(0,'kW','kgf'))

% patch (5)
figure
v2 = [2 4; 2 8; 8 4; 5 0; 5 2; 8 0]*u.hp;
f2 = [1 2 3; 
    4 5 6];
patch('Faces',f2,'Vertices',v2,'FaceColor','green')
xlabel power
ylabel power
assert(axishasunits('hp','hp'))

%% patch (6) TODO
figure
v2 = [2 4; 2 8; 8 4; 5 0; 5 2; 8 0]*u.hp;
f2 = [1 2 3; 
    4 5 6];
s = struct('Faces',f2,'Vertices',v2,'FaceColor','c');
<<<<<<< HEAD
shoulderror('patch(s)');
xlabel power
ylabel power
zlabel power
=======

% TODO: ideally this would succeed, but with the struct input, the overloaded
% method isn't called.
% Ideal test:
% patch(s);
% assert(axishasunits('hp','hp'))

% Current test:
shoulderror("patch(s)");
title('Failed patch');
>>>>>>> bd7f3edf

%% surf
[x,y]=meshgrid(2:5,12:14);
z = x.^2./y.^2;

% surf (1)
figure
surf(magic(3)*u.m)
zlabel length
assert(axishasunits(0,0,'m'))

% surf (2)
figure
surf(magic(3)*u.m, rand(3))
zlabel length
assert(axishasunits(0,0,'m'))

% surf (3)
figure
surf('ZData',magic(3)*u.kgf)
zlabel force
assert(axishasunits(0,0,'kgf'))

% surf (4)
figure
surf(x*u.m,y,z)
xlabel length
assert(axishasunits('m',0,0))

% surf (5)
figure
surf(x,y*u.kgf,z,rand(size(z)))
ylabel force
assert(axishasunits(0,'kgf',0))

% surf (6)
figure
surf(x*u.kg,y*u.m,z*u.kW/u.kg)
xlabel mass
ylabel length
zlabel powerPerMass
assert(axishasunits('kg','m',1))

% surf (7)
figure
surf('XData',x,'YData',y*u.kW,'ZData',z*u.kgf)
ylabel power
zlabel force
assert(axishasunits(0,'kW','kgf'))

%% mesh, surfc, meshc, surfl, etc.
% TODO

%% text
figure
text(u.ft,u.lb,u.rpm,'text label','Color','red','FontSize',14)
view(3)
xlabel length
ylabel mass
zlabel rpm
assert(axishasunits('ft','lb','rpm'))

%% contourX
x = linspace(-2*pi,2*pi);
y = linspace(0,4*pi);
[X,Y] = meshgrid(x,y);
Z = sin(X)+cos(Y);

% contourc
C = contourc(x*u.ft,y*u.lb,Z*u.rpm);

% contour (1)
figure
contour(X*u.ft,Y*u.lb,Z*u.rpm)
xlabel length
ylabel mass
assert(axishasunits('ft','lb',0))

% contour3
figure
contour3(X*u.ft,Y*u.lb,Z*u.rpm)
xlabel length
ylabel mass
zlabel rpm
view(3)
assert(axishasunits('ft','lb','rpm'))

% contourf
figure
contourf(X*u.ft,Y*u.lb,Z*u.rpm)
xlabel length
ylabel mass
assert(axishasunits('ft','lb',0))

%% bar
figure
subplot(3,1,1), bar(rand(10,5)*u.kWh,'stacked'), colormap(cool)
assert(axishasunits(0,'kWh'))
subplot(3,1,2), bar((0:.25:1)*u.mi,rand(5)*u.lbf,1)
assert(axishasunits('mi','lbf',0))
subplot(3,1,3), bar(rand(2,3)*u.K,.75,'grouped')
assert(axishasunits(0,'K',0))

%% barh
figure
subplot(3,1,1), barh(rand(10,5)*u.kWh,'stacked'), colormap(cool)
assert(axishasunits('kWh'))
subplot(3,1,2), barh((0:.25:1)*u.mi,rand(5)*u.lbf,1)
assert(axishasunits('lbf','mi'))
subplot(3,1,3), barh(rand(2,3)*u.K,.75,'grouped')
assert(axishasunits('K',0))

%% bar3
figure
subplot(1,2,1)
bar3(peaks(5)*u.m)
assert(axishasunits(0,0,'m'))
subplot(1,2,2)
bar3((1:5)*u.kg,rand(5)*u.mi,'stacked')
assert(axishasunits(0,'kg','mi'))

%% bar3h
figure
subplot(1,2,1), bar3h(peaks(5)*u.m,.5)
assert(axishasunits(0,'m',0))
subplot(1,2,2), bar3h((1:5)*u.kg,rand(5)*u.m,'stacked')
assert(axishasunits(0,'m','kg'))

%% scatter
figure
ax = gca;
scatter(ax,a*u.lb,c,a*u.kph)
assert(axishasunits('lb','kg'))

%% scatter on table
figure
scatter(T,"a","b")

%% swarmchart3
figure
x=u.kg*randi(4,1000,1);
y=u.rpm*randi(4,1000,1);
z=u.J*randn(1000,1);
swarmchart3(x,y,z)
assert(axishasunits('kg','rpm','J'))

%% bubblechart3
figure
bubblechart3(a,c.^2,b(1:50),sqrt(b(1:50)),a)
assert(axishasunits(0,'kg²','rpm'))

%% mesh
figure
ax = gca;
[x,y]=meshgrid(2:5,12:14);
z = x.^2./y.^2;
meshz(ax,z*u.nmi)
assert(axishasunits(0,0,'nmi'))

figure
meshc(x*u.rpm,y,z*u.nmi,sqrt(z))
assert(axishasunits('rpm',0,'nmi'))


%% multiPlot with different per-variable display units
figure
h1= plot(d,double(d)*u.mm);
h1.LineWidth=8;
hold on
h2 = plot(d,scd(double(d)*u.cm,'mm')/10);
h2.LineWidth=3;
title('2 lines should overlap')
assert(all(abs(h1.XData-h2.XData)<sqrt(eps)))
assert(all(abs(h1.YData-h2.YData)<sqrt(eps)))
assert(axishasunits('Pa','mm'))

%% multiPlot with different per-variable display units, same call
figure
h= plot(d,double(d)*u.mm,d,double(d)*u.cm/10);
h(1).LineWidth=8;
h(2).LineWidth=3;
assert(all(abs(h(1).XData-h(2).XData)<sqrt(eps)))
assert(all(abs(h(1).YData-h(2).YData)<sqrt(eps)))
assert(axishasunits('Pa','mm'))
title('2 lines should overlap')

%% multiPlot with struct style input
[x,y]=meshgrid(2:5,12:14);
z = x.^2./y.^2;

figure
surf('XData',x,'YData',y*u.kW,'ZData',z*u.kgf)
ylabel power
zlabel force


hold on
% patch
x = [1 2 1]; y = [3 4 5]; z = [9 8 2];
patch('XData',x,'YData',y*u.kW,'ZData',z*u.kgf)
ylabel power
zlabel force
view(3)
title('a surf and a patch, about the same scale')
assert(axishasunits(0,'kW','kgf'))

%% _lim functions
figure
linem(u.smoot*rand(3,10))
view(3)
shouldalert('xlim',gca,u.ft*[-6 6]);
ylim(u.smoot*[0 2]);
zlim(u.smoot*[0 2.5])
assert(isequal(zlim,[0 2.5]))

%% helper
function allCorrect = axishasunits(x,y,z)
correct = true(3,1);
ax = gca;
if ~isempty(x)
    correct(1) = checkfmt(ax.XAxis.TickLabelFormat,x);
end
if nargin > 1 && ~isempty(y)
    correct(2) = checkfmt(ax.YAxis.TickLabelFormat,y);
end
if nargin > 2 && ~isempty(z)
    correct(3) = checkfmt(ax.ZAxis.TickLabelFormat,z);
end
allCorrect = all(correct);
end

function tf = checkfmt(s,x)
if ischar(x)
    tf = strcmp(s(4:end),x);
else
    if x
        tf = numel(s) > 3; % '%g xxx'
    else
        tf = strcmp(s,'%g');
    end
end
end

%% external dependencies
function R = randp(P, varargin)
% RANDP pseudorandom integers from a specified discrete distribution
%    R = RANDP(P, N) returns an N-by-N matrix containing pseudorandom
%    integers drawn from a specified discrete distribution on 1:numel(P).
%    The distribution is specified by the relative values of P so that a
%    value K is present approximately "P(K)/sum(P) times in the matrix R. 
%    All values of P should => 0, NaNs are set to 0.
%
%    The other arguments to RANDP specify the size of R in the same way as
%    matlab's own functions do: RANDP(P, N) returns an N-by-N matrix,
%    RANDP(P,M,N) and RANDP(P, [M N]) return M-by-N arrays, etc.
%
%    Examples:
%       % random values from [1 2 4] and a bias for 2
%       R = randp([1 2 0 1], 1, 100) ;  % 100 values
%       histc(R, 1:4)            % -> ~25 ~50 0 ~25
%       
%       % create a random, but biased DNA sequence
%       C ='AGCT', P = [4 1 1 2]
%       DNA = C(randp(P, 1, 50))
%       
%    Also see RAND, RANDPERM
%             RANDPERMBREAK, RANDINTERVAL, RANDSWAP (MatLab File Exchange)
%             RANDSAMPLE (Stats Toolbox)
% Created for Matlab R13+, last tested in 2018a
% version 3.0 (mar 2019)
% (c) Jos van der Geest
% http://www.mathworks.com/matlabcentral/fileexchange/authors/10584
% email: samelinoa@gmail.com
%
% File history:
% 1.0 (nov 2005) - created
% 1.1 (nov 2005) - modified slightly to check input arguments to RAND first
% 1.2 (aug 2006) - fixed bug when called with scalar argument P
% 2.0 (feb 2009) - use HISTC for creating the integers (faster and simplier
%                  than previous algorithm)
% 2.1 (dec 2017) - updated for newer releases
% 2.2 (nov 2018) - updated comments, use cumsum more efficiently
% 3.0 (mar 2019) - updated to avoid cumulative round-off errors in weights,
%                  added check on P, updated code, improved help section
narginchk(2,Inf) ;
P = P(:) ;
if ~isnumeric(P) || isempty(P) 
    error('RANDP:InvalidProbabilityArgument', ...
        'First argument should be a non-empty numerical array.') ;
elseif any(P < 0) 
    error('RANDP:InvalidProbabilitiesNegative', ...
        'All probabilities should be 0 or larger.') ;
elseif any(isinf(P))
   error('RANDP:InvalidProbabilitiesInf', ...
        'Probabilities should be finite.') ;
end
% let rand do all the argument checking for the other arguments
try
    R = rand(varargin{:}) ;    
catch ME
    rethrow(ME) ;
end
P(isnan(P)) = 0 ;
if all(P == 0)
    warning('RANDP:ZeroProbabilities', ...
        'All zero probabilities -> returning zeros') ;
    R(:) = 0 ;
elseif numel(P) == 1
    % a single probability -> all 1
    R(:) = 1 ;
else
    % use histc with numel(P) bins with specific sizes to bin the elements
    P = cumsum(P) ;
    P = [0 ; P] ./ P(end) ;
    P(end) = 1 ; % exact to eliminate cumulative round-off errors
    [~, R] = histc(R, P) ;
end
% Note that RANDP is older than RANDSAMPLE which adopted this technique :-)
end
function h = linem(varargin)
% LINEM  Line using single 2 x n (or 3 x n) matrix as input instead of x, y,
% (and z) vectors. LINEM(M) is equivalent to line(M(1,:),M(2,:)) or
% line(M(1,:),M(2,:),M(3,:)).
% 
%   Scalars and row vectors (including handles, Name/Value pairs, etc.) are
%   preserved and passed to the line function.
% 
%   Example.
%     linem(randn(3,100),'LineStyle','none','Marker','x')
% 
%   See also plot, plot3, line, plotm, transpose.
%   Copyright 2017 Sky Sartorius
%   Contact: www.mathworks.com/matlabcentral/fileexchange/authors/101715
varargin = parsematrixplotting(varargin{:});
h_ = line(varargin{:});
if nargout
    h = h_;
end
end
function varargin = parsematrixplotting(varargin)
% PARSEMATRIXPLOTTING  Expand 2 x n (or 3 x n) matrix in a set of inputs into x,
% y, (and z) vector inputs for plotting functions. 
% 
%   Scalars and row vectors (including handles, Name/Value pairs, etc.) are
%   preserved and passed to the outup.
% 
%   Example.
%     v = parsematrixplotting(randn(3,100),'LineStyle','none','Marker','x');
%     line(v{:})
% 
%   See also plotm, linem, transpose.
%   Copyright 2017 Sky Sartorius
%   Contact: www.mathworks.com/matlabcentral/fileexchange/authors/101715
for i = numel(varargin):-1:1
    M = varargin{i};
    if size(M,1) >= 2
        nDims = size(M,1);
        if nDims > 3
            error('Input must have no more than 3 rows.')
        end
        M = mat2cell(M,ones(nDims,1));
        varargin = [varargin(1:i-1) {M{:}} varargin(i+1:end)]; %#ok<CCAT1>
    end
end
end<|MERGE_RESOLUTION|>--- conflicted
+++ resolved
@@ -244,12 +244,6 @@
 f2 = [1 2 3; 
     4 5 6];
 s = struct('Faces',f2,'Vertices',v2,'FaceColor','c');
-<<<<<<< HEAD
-shoulderror('patch(s)');
-xlabel power
-ylabel power
-zlabel power
-=======
 
 % TODO: ideally this would succeed, but with the struct input, the overloaded
 % method isn't called.
@@ -260,7 +254,6 @@
 % Current test:
 shoulderror("patch(s)");
 title('Failed patch');
->>>>>>> bd7f3edf
 
 %% surf
 [x,y]=meshgrid(2:5,12:14);
@@ -625,4 +618,4 @@
         varargin = [varargin(1:i-1) {M{:}} varargin(i+1:end)]; %#ok<CCAT1>
     end
 end
-end+end
